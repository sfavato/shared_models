--- conflicted
+++ resolved
@@ -2,14 +2,9 @@
 
 setup(
     name="shared-models",  # Unique name for the package
-<<<<<<< HEAD
     version="0.1.15",       # Package version
     packages=find_packages(exclude=["tests*"]),
     include_package_data=True,
-=======
-    version="0.1.14",       # Package version
-    packages=find_packages(exclude=["tests*"]),
->>>>>>> 0bb33815
     install_requires=[],   # Add any dependencies here
     description="Shared model classes for my harmonic project usage",
     author="Vincent Schmitt",
